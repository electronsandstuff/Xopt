--- conflicted
+++ resolved
@@ -107,17 +107,10 @@
         evaluator = Evaluator(function=f)
         generator = RandomGenerator(vocs=vocs)
         X = Xopt(
-<<<<<<< HEAD
-                generator=generator,
-                evaluator=evaluator,
-                vocs=vocs,
-                options=XoptOptions(strict=True),
-=======
             generator=generator,
             evaluator=evaluator,
             vocs=vocs,
             strict=True,
->>>>>>> 630dcbf2
         )
         with pytest.raises(XoptError):
             X.step()
@@ -126,17 +119,10 @@
         evaluator = Evaluator(function=g)  # Has non-dict return type
         generator = RandomGenerator(vocs=vocs)
         X2 = Xopt(
-<<<<<<< HEAD
-                generator=generator,
-                evaluator=evaluator,
-                vocs=vocs,
-                options=XoptOptions(strict=True),
-=======
             generator=generator,
             evaluator=evaluator,
             vocs=vocs,
             strict=True,
->>>>>>> 630dcbf2
         )
         with pytest.raises(XoptError):
             X2.step()
@@ -170,18 +156,10 @@
     def test_asynch(self):
         evaluator = Evaluator(function=xtest_callable)
         generator = RandomGenerator(vocs=deepcopy(TEST_VOCS_BASE))
-<<<<<<< HEAD
-        X = Xopt(
-                generator=generator,
-                evaluator=evaluator,
-                vocs=deepcopy(TEST_VOCS_BASE),
-                options=XoptOptions(asynch=True),
-=======
         X = AsynchronousXopt(
             generator=generator,
             evaluator=evaluator,
             vocs=deepcopy(TEST_VOCS_BASE),
->>>>>>> 630dcbf2
         )
         n_steps = 5
         for i in range(n_steps):
@@ -191,22 +169,12 @@
         # now use a threadpool evaluator with different number of max workers
         for mw in [2]:
             evaluator = Evaluator(
-<<<<<<< HEAD
-                    function=xtest_callable, executor=ThreadPoolExecutor(), max_workers=mw
-            )
-            X2 = Xopt(
-                    generator=generator,
-                    evaluator=evaluator,
-                    vocs=deepcopy(TEST_VOCS_BASE),
-                    options=XoptOptions(asynch=True),
-=======
                 function=xtest_callable, executor=ProcessPoolExecutor(), max_workers=mw
             )
             X2 = AsynchronousXopt(
                 generator=generator,
                 evaluator=evaluator,
                 vocs=deepcopy(TEST_VOCS_BASE),
->>>>>>> 630dcbf2
             )
 
             n_steps = 5
@@ -274,55 +242,35 @@
         for _ in range(5):
             X.step()
 
-<<<<<<< HEAD
         # try to load the state from nothing
-        with open(X.options.dump_file, "r") as f:
-            config = yaml.safe_load(f)
-        os.remove(X.options.dump_file)
-        X2 = Xopt(config=config)
-
-        for _ in range(5):
-            X2.step()
-=======
-        try:
-            # try to load the state from nothing
-            X2 = Xopt.from_file(X.dump_file)
-
-            for _ in range(5):
-                X2.step()
-
-            assert isinstance(X2.generator, RandomGenerator)
-            assert isinstance(X2.evaluator, Evaluator)
-            assert X.vocs == X2.vocs
-
-            assert len(X2.data) == 11
->>>>>>> 630dcbf2
+        X2 = Xopt.from_file(X.dump_file)
 
         assert len(X2.data) == 11
         assert X2._ix_last == 11
-
-<<<<<<< HEAD
+        assert isinstance(X2.generator, RandomGenerator)
+        assert isinstance(X2.evaluator, Evaluator)
+        assert X.vocs == X2.vocs
+        assert len(X2.data) == 11
+
+
+    def test_random_evaluate(self):
+        evaluator = Evaluator(function=xtest_callable)
+        generator = RandomGenerator(vocs=deepcopy(TEST_VOCS_BASE))
+
+        xopt = Xopt(
+                generator=generator, evaluator=evaluator, vocs=deepcopy(TEST_VOCS_BASE)
+        )
+
+        # fixed seed for deterministic results
+        xopt.random_evaluate(2, seed=1)
+        xopt.random_evaluate(1)
+        assert np.isclose(xopt.data["x1"].iloc[0], 0.488178)
+        assert len(xopt.data) == 3
+
     @pytest.fixture(scope='module', autouse=True)
     def clean_up(self):
         yield
         files = ['test_checkpointing.yaml']
         for f in files:
             if os.path.exists(f):
-                os.remove(f)
-=======
-            os.remove(X.dump_file)
->>>>>>> 630dcbf2
-
-    def test_random_evaluate(self):
-        evaluator = Evaluator(function=xtest_callable)
-        generator = RandomGenerator(vocs=deepcopy(TEST_VOCS_BASE))
-
-        xopt = Xopt(
-                generator=generator, evaluator=evaluator, vocs=deepcopy(TEST_VOCS_BASE)
-        )
-
-        # fixed seed for deterministic results
-        xopt.random_evaluate(2, seed=1)
-        xopt.random_evaluate(1)
-        assert np.isclose(xopt.data["x1"].iloc[0], 0.488178)
-        assert len(xopt.data) == 3+                os.remove(f)