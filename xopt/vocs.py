--- conflicted
+++ resolved
@@ -295,13 +295,7 @@
         """
         validate_input_data(self, input_points)
 
-<<<<<<< HEAD
-    def extract_data(
-        self, data: pd.DataFrame
-    ) -> (pd.DataFrame, pd.DataFrame, pd.DataFrame):
-=======
     def extract_data(self, data: pd.DataFrame, return_raw=False):
->>>>>>> 67e3db50
         """
         split dataframe into seperate dataframes for variables, objectives and
         constraints based on vocs - objective data is transformed based on
