--- conflicted
+++ resolved
@@ -41,20 +41,12 @@
     return model
 
 
-<<<<<<< HEAD
 def create_multi_fidelity_model(train_x, train_y, train_c, vocs):
     assert list(vocs['variables'])[-1] == 'cost', 'last variable in vocs["variables"] must be "cost"'
     
     input_transform = CostAwareNormalize(len(vocs['variables']), get_bounds(vocs, device=train_x.device))
     outcome_transform = Standardize(m=1)
-    
-=======
-def create_multi_fidelity_model(train_x, train_obj, train_c, vocs):
-    assert list(vocs['variables'])[
-               -1] == 'cost', 'last variable in vocs["variables"] must be "cost"'
-    assert train_x.shape[-1] > 1
-    input_normalize = CostAwareNormalize(len(vocs['variables']), get_bounds(vocs))
->>>>>>> 038a5778
+
     model = SingleTaskMultiFidelityGP(
         train_x,
         train_y,
